language: R
sudo: required
warnings_are_errors: false

matrix:
  include:
    - os: linux
      dist: trusty
    - os: osx
      osx_image: xcode8.2

apt_packages:
  - libcurl4-openssl-dev
  - libxml2-dev
  - libudunits2-dev

r_packages:
  - BH
  - covr
  - ggraph
  - Rcpp
  - RcppEigen
  - RcppProgress

before_install:
  ### Linux
  - if [ $TRAVIS_OS_NAME == linux ]; then sudo add-apt-repository ppa:marutter/c2d4u -y; fi
  - if [ $TRAVIS_OS_NAME == linux ]; then sudo add-apt-repository ppa:ubuntu-toolchain-r/test -y; fi
  - if [ $TRAVIS_OS_NAME == linux ]; then sudo apt-get update -q; fi
  - if [ $TRAVIS_OS_NAME == linux ]; then sudo apt-get install gcc-5 g++-5 gfortran-5; fi
  - if [ $TRAVIS_OS_NAME == linux ]; then sudo update-alternatives --install /usr/bin/g++ g++ /usr/bin/g++-5 100; fi
  - if [ $TRAVIS_OS_NAME == linux ]; then sudo update-alternatives --install /usr/bin/gfortran gfortran /usr/bin/gfortran-5 100; fi
  
  ### OSX
  - if [ $TRAVIS_OS_NAME == osx ]; then /usr/bin/yes | pip uninstall numpy; fi
  - if [ $TRAVIS_OS_NAME == osx ]; then rm '/usr/local/bin/gfortran'; fi # otherwise gcc install fails
  - if [ $TRAVIS_OS_NAME == osx ]; then sudo chown -R `whoami`:admin /usr/local/share/man/man7; fi       # same, see http://stackoverflow.com/questions/26647412/homebrew-could-not-symlink-usr-local-bin-is-not-writable
  - if [ $TRAVIS_OS_NAME == osx ]; then sudo chown -R `whoami`:admin /usr/local/lib/gcc; fi       # same
  - if [ $TRAVIS_OS_NAME == osx ]; then rm /usr/local/include/c++; fi # same, see https://github.com/Homebrew/brew/issues/1742#issuecomment-277308817
  - if [ $TRAVIS_OS_NAME == osx ]; then brew update; fi
  - if [ $TRAVIS_OS_NAME == osx ]; then brew install gcc || brew link --overwrite gcc; fi
  - if [ $TRAVIS_OS_NAME == osx ]; then mkdir ~/.R; fi
  - if [ $TRAVIS_OS_NAME == osx ]; then touch ~/.R/Makevars; fi
  - if [ $TRAVIS_OS_NAME == osx ]; then echo "CC=/usr/local/bin/gcc-7" >> ~/.R/Makevars; fi
  - if [ $TRAVIS_OS_NAME == osx ]; then echo "CXX=/usr/local/bin/g++-7" >> ~/.R/Makevars; fi
  - if [ $TRAVIS_OS_NAME == osx ]; then echo "CXX11=/usr/local/bin/g++-7" >> ~/.R/Makevars; fi
  - if [ $TRAVIS_OS_NAME == osx ]; then echo "FC=/usr/local/bin/gfortran-7" >> ~/.R/Makevars; fi
  - if [ $TRAVIS_OS_NAME == osx ]; then echo "F77=/usr/local/bin/gfortran-7" >> ~/.R/Makevars; fi
  - if [ $TRAVIS_OS_NAME == osx ]; then brew install --without-numpy --HEAD nlopt; fi

repos:
  CRAN: http://cran.rstudio.com

after_success:
<<<<<<< HEAD
  - if [ $TRAVIS_OS_NAME == linux ]; Rscript -e 'covr::codecov(line_exclusion=list.files(recursive = TRUE)[grep("^(?!.*wrappers).*\\.(hpp|h|cpp|c)$", list.files(recursive = TRUE), perl = TRUE)])'; fi
=======
  - Rscript -e 'covr::codecov(line_exclusion=list.files(recursive = TRUE)[grep("^(?!.*wrappers).*\\.(hpp|h|cpp|c|ipp)$", list.files(recursive = TRUE), perl = TRUE)])'
>>>>>>> 60e63cec
<|MERGE_RESOLUTION|>--- conflicted
+++ resolved
@@ -7,7 +7,7 @@
     - os: linux
       dist: trusty
     - os: osx
-      osx_image: xcode8.2
+      osx_image: xcode8.3
 
 apt_packages:
   - libcurl4-openssl-dev
@@ -18,9 +18,12 @@
   - BH
   - covr
   - ggraph
+  - ggplot2
+  - graph
   - Rcpp
   - RcppEigen
-  - RcppProgress
+  - RcppThread
+  - testthat
 
 before_install:
   ### Linux
@@ -30,30 +33,9 @@
   - if [ $TRAVIS_OS_NAME == linux ]; then sudo apt-get install gcc-5 g++-5 gfortran-5; fi
   - if [ $TRAVIS_OS_NAME == linux ]; then sudo update-alternatives --install /usr/bin/g++ g++ /usr/bin/g++-5 100; fi
   - if [ $TRAVIS_OS_NAME == linux ]; then sudo update-alternatives --install /usr/bin/gfortran gfortran /usr/bin/gfortran-5 100; fi
-  
-  ### OSX
-  - if [ $TRAVIS_OS_NAME == osx ]; then /usr/bin/yes | pip uninstall numpy; fi
-  - if [ $TRAVIS_OS_NAME == osx ]; then rm '/usr/local/bin/gfortran'; fi # otherwise gcc install fails
-  - if [ $TRAVIS_OS_NAME == osx ]; then sudo chown -R `whoami`:admin /usr/local/share/man/man7; fi       # same, see http://stackoverflow.com/questions/26647412/homebrew-could-not-symlink-usr-local-bin-is-not-writable
-  - if [ $TRAVIS_OS_NAME == osx ]; then sudo chown -R `whoami`:admin /usr/local/lib/gcc; fi       # same
-  - if [ $TRAVIS_OS_NAME == osx ]; then rm /usr/local/include/c++; fi # same, see https://github.com/Homebrew/brew/issues/1742#issuecomment-277308817
-  - if [ $TRAVIS_OS_NAME == osx ]; then brew update; fi
-  - if [ $TRAVIS_OS_NAME == osx ]; then brew install gcc || brew link --overwrite gcc; fi
-  - if [ $TRAVIS_OS_NAME == osx ]; then mkdir ~/.R; fi
-  - if [ $TRAVIS_OS_NAME == osx ]; then touch ~/.R/Makevars; fi
-  - if [ $TRAVIS_OS_NAME == osx ]; then echo "CC=/usr/local/bin/gcc-7" >> ~/.R/Makevars; fi
-  - if [ $TRAVIS_OS_NAME == osx ]; then echo "CXX=/usr/local/bin/g++-7" >> ~/.R/Makevars; fi
-  - if [ $TRAVIS_OS_NAME == osx ]; then echo "CXX11=/usr/local/bin/g++-7" >> ~/.R/Makevars; fi
-  - if [ $TRAVIS_OS_NAME == osx ]; then echo "FC=/usr/local/bin/gfortran-7" >> ~/.R/Makevars; fi
-  - if [ $TRAVIS_OS_NAME == osx ]; then echo "F77=/usr/local/bin/gfortran-7" >> ~/.R/Makevars; fi
-  - if [ $TRAVIS_OS_NAME == osx ]; then brew install --without-numpy --HEAD nlopt; fi
-
+ 
 repos:
   CRAN: http://cran.rstudio.com
 
 after_success:
-<<<<<<< HEAD
-  - if [ $TRAVIS_OS_NAME == linux ]; Rscript -e 'covr::codecov(line_exclusion=list.files(recursive = TRUE)[grep("^(?!.*wrappers).*\\.(hpp|h|cpp|c)$", list.files(recursive = TRUE), perl = TRUE)])'; fi
-=======
-  - Rscript -e 'covr::codecov(line_exclusion=list.files(recursive = TRUE)[grep("^(?!.*wrappers).*\\.(hpp|h|cpp|c|ipp)$", list.files(recursive = TRUE), perl = TRUE)])'
->>>>>>> 60e63cec
+  - if [ $TRAVIS_OS_NAME == linux ]; Rscript -e 'covr::codecov(line_exclusion=list.files(recursive = TRUE)[grep("^(?!.*wrappers).*\\.(hpp|h|cpp|c|ipp)$", list.files(recursive = TRUE), perl = TRUE)])'; fi