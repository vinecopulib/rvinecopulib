--- conflicted
+++ resolved
@@ -25,12 +25,9 @@
     stats,
     utils
 Suggests:
-<<<<<<< HEAD
-=======
     igraph,
     ggplot2,
     ggraph,
->>>>>>> 0a675807
     testthat
 LinkingTo: 
     BH,
