--- conflicted
+++ resolved
@@ -135,7 +135,6 @@
     }
 }
 
-<<<<<<< HEAD
 # Get the depth of a list
 depth <- function(this) ifelse(is.list(this), 1L + max(sapply(this, depth)), 0L)
 
@@ -170,7 +169,8 @@
         return(e$message)
     
     return(TRUE)
-=======
+}
+
 #' @noRd
 #' @importFrom assertthat assert_that on_failure<-
 #' @importFrom assertthat is.number is.string is.flag is.scalar
@@ -184,5 +184,4 @@
            " must be one of {", 
            paste0(eval(call$set, env), collapse = ", "), 
            "}.")
->>>>>>> cf18db10
 }