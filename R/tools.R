#' Internal: Turn vector input into a matrix with two columns
#'
#' @param u input data
#'
#' @return either a matrix with two columns, or an error if u is neither a
#' matrix, data.frame, or a length two vector
#'
#' @noRd
if_vec_to_matrix <- function(u) {
    if (NCOL(u) == 1)
        u <- matrix(u, 1, length(u))
    if (!is.matrix(u))
        u <- as.matrix(u)
    
    u
}

#' Internal: Convert arguments to `bicop_dist` object.
#' @param family the family as passed in function call.
#' @param rotation the rotation as passed in function call.
#' @param parameters the parameters as passed in function call.
#' @return A `bicop_dist` object.
#' @noRd
args2bicop <- function(family, rotation, parameters) {
    if (all(inherits(family, "bicop_dist"))) {
        return(family)
    } else {
        if (missing(rotation))
            rotation <- 0
        if (missing(parameters))
            parameters <- numeric(0)
        return(bicop_dist(family, rotation, parameters))
    }
}

#' Internal: Expand shortcuts in the familyset.
#' @noRd
expand_family_set <- function(family_set) {
    unique(unlist(lapply(family_set, expand_family)))
}

expand_family <- function(family) {
    switch(
        family,
        "archimedean"   = family_set_archimedean,
        "ellipiltical"  = family_set_elliptical,
        "bbs"           = family_set_bb,
        "oneparametric" = family_set_onepar,
        "twoparametric" = family_set_twopar,
        "parametric"    = family_set_parametric,
        "nonparametric" = family_set_nonparametric,
        "all"           = family_set_all,
        family  # default is no expansion
    )
}

check_family_set <- function(family_set) {
    i_wrong <- which(!(family_set %in% family_set_all_defs))
    if (length(i_wrong) > 0) {
        stop(
            "unknown families in family_set: ",
            paste0('"', family_set[i_wrong], '"', collapse = ", ")
        )
    }
}

<<<<<<< HEAD
prep_uniform_data <- function(n, d, U) {
    if (is.null(U)) {
        U <- matrix(runif(n * d), n, d)
    } else {
        stopifnot(is.matrix(U))
        stopifnot(nrow(U) == n)
        stopifnot(ncol(U) == d)
    }
    U
=======
# Multiple plot function
#
# ggplot objects can be passed in ..., or to plotlist (as a list of ggplot objects)
# - cols:   Number of columns in layout
# - layout: A matrix specifying the layout. If present, 'cols' is ignored.
#
# If the layout is something like matrix(c(1,2,3,3), nrow=2, byrow=TRUE),
# then plot 1 will go in the upper left, 2 will go in the upper right, and
# 3 will go all the way across the bottom.
#
multiplot <- function(..., plotlist=NULL, file, cols=1, layout=NULL) {
    # Make a list from the ... arguments and plotlist
    plots <- c(list(...), plotlist)
    
    numPlots = length(plots)
    
    # If layout is NULL, then use 'cols' to determine layout
    if (is.null(layout)) {
        # Make the panel
        # ncol: Number of columns of plots
        # nrow: Number of rows needed, calculated from # of cols
        layout <- matrix(seq(1, cols * ceiling(numPlots/cols)),
                         ncol = cols, nrow = ceiling(numPlots/cols))
    }
    
    if (numPlots==1) {
        print(plots[[1]])
        
    } else {
        # Set up the page
        grid::grid.newpage()
        grid::pushViewport(grid::viewport(layout = 
                                              grid::grid.layout(nrow(layout), 
                                                                ncol(layout))))
        
        # Make each plot, in the correct location
        for (i in 1:numPlots) {
            # Get the i,j matrix positions of the regions that contain this subplot
            matchidx <- as.data.frame(which(layout == i, arr.ind = TRUE))
            
            print(plots[[i]], 
                  vp = grid::viewport(layout.pos.row = matchidx$row,
                                      layout.pos.col = matchidx$col))
        }
    }
>>>>>>> 669bce1c
}<|MERGE_RESOLUTION|>--- conflicted
+++ resolved
@@ -64,7 +64,6 @@
     }
 }
 
-<<<<<<< HEAD
 prep_uniform_data <- function(n, d, U) {
     if (is.null(U)) {
         U <- matrix(runif(n * d), n, d)
@@ -74,7 +73,8 @@
         stopifnot(ncol(U) == d)
     }
     U
-=======
+}
+
 # Multiple plot function
 #
 # ggplot objects can be passed in ..., or to plotlist (as a list of ggplot objects)
@@ -120,5 +120,4 @@
                                       layout.pos.col = matchidx$col))
         }
     }
->>>>>>> 669bce1c
 }