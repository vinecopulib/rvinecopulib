#' Vine copula distributions
#' 
#' Density, distribution function and random generation 
#' for the vine copula distribution.
#' 
#' @name vinecop_distributions
#' @aliases dvinecop pvinecop rvinecop dvinecop_dist pvinecop_dist rvinecop_dist
#' @param u evaluation points, either a length d vector or a d-column matrix,
#'   where d is the number of variables in the vine.
#' @param vinecop an object of class `"vinecop_dist"`.
#' @param cores number of cores to use; if larger than one, computations are
#'   done in parallel on `cores` batches .
#' @details 
#' See [vinecop] for the estimation and construction of vine copula models. 
#' Here, the density, distribution function and random generation 
#' for the vine copulas are standard.
#' 
#' The Rosenblatt transform (Rosenblatt, 1952) \eqn{U = T(V)} of a random vector
#' \eqn{V = (V_1,\ldots,V_d) ~ C} is defined as
#' \deqn{ 
#'   U_1 = V_1, U_2 = C(V_2|V_1), \ldots, U_d =C(V_d|V_1,\ldots,V_{d-1}), 
#' } 
#' where \eqn{C(v_k|v_1,\ldots,v_{k-1})} is the conditional distribution of 
#' \eqn{V_k} given \eqn{V_1 \ldots, V_{k-1}, k = 2,\ldots,d}. The vector \eqn{V}
#' are then independent standard uniform variables. The inverse operation 
#' \deqn{ 
#'   V_1 = U_1, V_2 = C^{-1}(U_2|U_1), \ldots, V_d =C^{-1}(U_d|U_1,\ldots,U_{d-1}), 
#' } 
#' can can be used to simulate from a copula. For any copula \eqn{C}, if 
#' \eqn{U} is a vector of independent random variables, \eqn{V = T^{-1}(U)} has 
#' distribution \eqn{C}.
#' @return 
#' `dvinecop()` gives the density, `pvinecop()` gives the distribution function, 
#' and `rvinecop()` generates random deviates.
#' 
#' The length of the result is determined by `n` for `rvinecop()`, and 
#' the number of rows in `u` for the other functions.
#' 
#' The `vinecop` object is recycled to the length of the 
#' result.
#' @examples
#' # specify pair-copulas
#' bicop <- bicop_dist("bb1", 90, c(3, 2))
#' pcs <- list(
#'     list(bicop, bicop),  # pair-copulas in first tree 
#'     list(bicop)          # pair-copulas in second tree 
#'  )
#'  
#' # specify R-vine matrix
#' mat <- matrix(c(1, 2, 3, 1, 2, 0, 1, 0, 0), 3, 3) 
#' 
#' # set up vine copula model
#' vc <- vinecop_dist(pcs, mat)
#' 
#' # simulate from the model
#' u <- rvinecop(200, vc)
#' pairs(u)
#' 
#' # evaluate the density and cdf
#' dvinecop(u[1, ], vc)
#' pvinecop(u[1, ], vc)
#' 
#' @rdname vinecop_methods
#' @export
dvinecop <- function(u, vinecop, cores = 1) {
    assert_that(inherits(vinecop, "vinecop_dist"))
    vinecop_pdf_cpp(if_vec_to_matrix(u), vinecop, cores)
}

#' @rdname vinecop_methods
#' @param n_mc number of samples used for quasi Monte Carlo integration.
#' @export
pvinecop <- function(u, vinecop, n_mc = 10^4, cores = 1) {
    assert_that(inherits(vinecop, "vinecop_dist"), is.number(n_mc))
    vinecop_cdf_cpp(if_vec_to_matrix(u), vinecop, n_mc, cores)
}

#' @rdname vinecop_methods
#' @param n number of observations.
#' @param U optionally, an \eqn{n \times d} matrix of values in \eqn{(0,1)}.
#'    The result is then the inverse Rosenblatt transform of `U`; if `U` is a
#'    matrix of independent \eqn{U(0, 1)} variables, this simulates data 
#'    from `vinecop`.
#' @param qrng if `TRUE`, generates quasi-random numbers using the multivariate 
#' Generalized Halton sequence up to dimension 300 and the Generalized Sobol 
#' sequence in higher dimensions (default `qrng = FALSE`).
#' @export
<<<<<<< HEAD
rvinecop <- function(n, vinecop, U = NULL, qrng = FALSE) {
    assert_that(inherits(vinecop, "vinecop_dist"))
    check_u_and_qrng(U, qrng)
    
    if (qrng) {
        U <- vinecop_sim_cpp(vinecop, n, qrng)
    } else {
        d <- ncol(vinecop$matrix)
        U <- prep_uniform_data(n, d, U)
        U <- vinecop_inverse_rosenblatt_cpp(U, vinecop)
    }
=======
rvinecop <- function(n, vinecop, U = NULL, cores = 1) {
    assert_that(inherits(vinecop, "vinecop_dist"))
    d <- ncol(vinecop$matrix)
    U <- prep_uniform_data(n, d, U)
    U <- vinecop_inverse_rosenblatt_cpp(U, vinecop, cores)
>>>>>>> 4bfdf680
    if (!is.null(vinecop$names))
        colnames(U) <- vinecop$names
    
    U
}

#' @export
print.vinecop_dist <- function(x, ...) {
    cat(dim(x), "-dimensional vine copula model ('vinecop_dist')", sep = "")
    print_truncation_info(x)
    invisible(x)
}

#' @importFrom utils capture.output
#' @export
summary.vinecop_dist <- function(object, ...) {
    mat <- object$matrix
    d <- nrow(mat)
    n_trees <- length(object$pair_copulas)
    n_pcs <- length(unlist(object$pair_copulas, recursive = FALSE))
    mdf <- as.data.frame(matrix(NA, n_pcs, 9))
    names(mdf) <- c("tree", "edge", 
                    "conditioned", "conditioning", 
                    "family", "rotation", "parameters", "df", "tau")
    k <- 1
    for (t in seq_len(n_trees)) {
        for (e in seq_len(d - t)) {
            mdf$tree[k] <- t
            mdf$edge[k] <- e
            mdf$conditioned[k]  <- list(c(mat[d - e + 1, e], mat[t, e]))
            mdf$conditioning[k] <- list(mat[rev(seq_len(t - 1)), e])
            pc <- object$pair_copulas[[t]][[e]]
            mdf$family[k]     <- pc$family
            mdf$rotation[k]   <- pc$rotation
            mdf$parameters[k] <- list(pc$parameters)
            mdf$df[k] <- pc$npars
            mdf$tau[k] <- par_to_ktau(pc)
            k <- k + 1
        }
    }
    class(mdf) <- c("summary_df", class(mdf))
    mdf
}

#' Predictions and fitted values for a vine copula model
#'
#' Predictions of the density and distribution function
#' for a vine copula model.
#'
#' @name vinecop_predict_and_fitted
#' @aliases fitted.vinecop predict.vinecop
#' @param object a `vinecop` object.
#' @param newdata points where the fit shall be evaluated.
#' @param what what to predict, either `"pdf"` or `"cdf"`.
#' @param n_mc number of samples used for quasi Monte Carlo integration when
#'    `what = "cdf"`.
#' @param ... unused.
#' 
#' @details `fitted()` can only be called if the model was fit with the
#'    `keep_data = TRUE` option.
#' 
#' @return 
#' `fitted()` and `predict()` have return values similar to [dvinecop()] 
#' and [pvinecop()].
#' @export
#' @rdname predict_vinecop
#' @examples
#' u <- sapply(1:5, function(i) runif(50))
#' fit <- vinecop(u, "par", keep_data = TRUE)
#' all.equal(predict(fit, u), fitted(fit))
predict.vinecop <- function(object, newdata, what = "pdf", n_mc = 10^4, 
                            cores = 1, ...) {
    assert_that(
        in_set(what, c("pdf", "cdf")), 
        is.number(n_mc),
        is.number(cores), cores > 0
    )
    newdata <- if_vec_to_matrix(newdata)
    switch(
        what,
        "pdf" = vinecop_pdf_cpp(newdata, object),
        "cdf" = vinecop_cdf_cpp(newdata, object, n_mc)
    )
}

#' @rdname predict_vinecop
#' @export
fitted.vinecop <- function(object, what = "pdf", n_mc = 10^4, cores = 1, ...) {
    if (is.null(object$data))
        stop("data have not been stored, use keep_data = TRUE when fitting.")
    assert_that(
        in_set(what, c("pdf", "cdf")), 
        is.number(n_mc), 
        is.number(cores), cores > 0
    )
    switch(
        what,
        "pdf" = vinecop_pdf_cpp(object$data, object, cores),
        "cdf" = vinecop_cdf_cpp(object$data, object, n_mc, cores)
    )
}

#' @export
logLik.vinecop <- function(object, ...) {
    structure(object$loglik, "df" = object$npars)
}

#' Modified vine copula Bayesian information criterion (mBICv)
#' 
#' Calculates the modified vine copula Bayesian information criterion.
#' 
#' The modified vine copula Bayesian information criterion (mBICv) is defined as
#' 
#' \deqn{\mathrm{BIC} = -2\, \mathrm{loglik} +  \nu \log(n) - 2 * 
#' \sum_{t=1}^{d - 1} \{q_t \log(\psi_0^t) - (d - t - q_t) \log(1 - \psi_0^t)\}
#' }
#' 
#' where \eqn{\mathrm{loglik}} is the log-likelihood and \eqn{\nu} is the
#' (effective) number of parameters of the model, \eqn{t} is the tree level 
#' \eqn{\psi_0} is the prior probability of having a non-independence copula and 
#' \eqn{q_t} is the number of non-independence copulas in tree \eqn{t}.
#' The mBICv is a consistent model selection criterion for parametric sparse 
#' vine copula models.
#'
#' @param object a fitted `vinecop` object.
#' @param psi0 baseline prior probability of a non-independence copula.
#' @param newdata optional; a new data set.
#' @export mBICV
#' @examples
#' u <- sapply(1:5, function(i) runif(50))
#' fit <- vinecop(u, "par", keep_data = TRUE)
#' mBICV(fit, 0.9) # with a 0.9 prior probability of a non-independence copula
#' mBICV(fit, 0.1) # with a 0.1 prior probability of a non-independence copula
mBICV <- function(object, psi0 = 0.9, newdata = NULL) {
    assert_that(inherits(object, "vinecop_dist"), is.number(psi0))
    ll <- ifelse(is.null(newdata), 
                 object$loglik, 
                 sum(log(dvinecop(newdata, object))))
    - 2 * ll + compute_mBICV_penalty(object, psi0) 
}

compute_mBICV_penalty <- function(object, psi0) {
    d <- dim(object)
    smr <- summary(object)
    q_m <- tapply(smr$family, smr$tree, function(x) sum(x == "indep"))
    q_m <- c(q_m, rep(0, d - 1 - length(q_m)))
    m_seq <- seq_len(d - 1)
    pen <- object$npars * log(object$nobs)
    pen - 2 * sum(q_m * log(psi0^m_seq) + (d - 1 - q_m) * log(1 - psi0^m_seq))
}

#' @export
print.vinecop <- function(x, ...) {
    cat(dim(x), "-dimensional vine copula fit ('vinecop')", sep = "")
    print_truncation_info(x)
    print_fit_info(x)
    invisible(x)
}


#' @export
summary.vinecop <- function(object, ...) {
    mdf <- summary.vinecop_dist(object)
    
    d <- dim(object)
    n_trees <- length(object$pair_copulas)
    k <- 1
    for (t in seq_len(n_trees)) {
        for (e in seq_len(d - t)) {
            mdf$loglik[k] <- object$pair_copulas[[t]][[e]]$loglik
            k <- k + 1
        }
    }
    
    mdf
}

#' Truncate a vine copula model
#' 
#' Extracts a truncated sub-vine based on a truncation level supplied by user.
#' 
#' While a vine model for a `d` dimensional random vector contains at most `d-1` 
#' nested trees, this function extracts a sub-model based on a given truncation 
#' level. 
#' 
#' For instance, `truncate_model(object, 1)` results in a 1-truncated 
#' vine (i.e., a vine with a single tree). Similarly `truncate_model(object, 2)` 
#' results in a 2-truncated vine (i.e., a vine with two trees). Note that 
#' `truncate_model(truncate_model(object, 1), 2)` returns a 1-truncated vine.
#' 
#' @param object a `vinecop` or a `vine` object.
#' @param trunc_lvl truncation level for the vine copula (`NA` corresponds to 
#' no truncation).
#'
#' @export
#' @examples
#' # specify pair-copulas
#' bicop <- bicop_dist("bb1", 90, c(3, 2))
#' pcs <- list(
#'     list(bicop, bicop),  # pair-copulas in first tree 
#'     list(bicop)          # pair-copulas in second tree 
#' )
#' 
#' # specify R-vine matrix
#' mat <- matrix(c(1, 2, 3, 1, 2, 0, 1, 0, 0), 3, 3) 
#' 
#' # set up vine copula model
#' vc <- vinecop_dist(pcs, mat)
#' 
#' # truncate the model
#' truncate_model(vc, 1)
truncate_model <- function(object, trunc_lvl = NA) { 
    assert_that(inherits(object, "vinecop_dist") || 
                    inherits(object, "vine_dist"))
    is_vinecop <- inherits(object, "vinecop_dist")
    if (is_vinecop) {
        pcs <- object$pair_copulas
    } else {
        pcs <- object$copula$pair_copulas
    }
    d <- length(pcs[[1]]) + 1
    if (!all(is.na(trunc_lvl)))
        assert_that(is.number(trunc_lvl), trunc_lvl <= d - 1, trunc_lvl > 0)
    
    if (!is.na(trunc_lvl)) {
        n_trees <- length(pcs)
        trunc_lvl <- min(trunc_lvl, n_trees)
        
        # truncate pair_copulas
        if (is_vinecop) {
            object$pair_copulas <- pcs[seq_len(trunc_lvl)]
        } else {
            object$copula$pair_copulas <- pcs[seq_len(trunc_lvl)]
        }
        
        # adjust npars for truncation
        pcs <- unlist(pcs[min(trunc_lvl+1,n_trees):n_trees], recursive = FALSE)
        npars <- ifelse(length(pcs) == 0, 0, 
                        sum(sapply(pcs, function(x) x[["npars"]])))
        object$npars <- object$npars - npars
        
        # adjust loglik for truncation
        if (!is.na(object$loglik)) {
            loglik <- ifelse(length(pcs) == 0, 0, 
                             sum(sapply(pcs, function(x) x[["loglik"]])))
            object$loglik <- object$loglik - loglik
        }
        
        # adjust copula object for truncation
        if (!is_vinecop) {
            object$copula$npars <- object$copula$npars - npars
            if (!is.na(object$loglik)) {
                object$copula$loglik <- object$copula$loglik - loglik
            }
        }
    } else {
        if (is_vinecop) {
            object$pair_copulas <- pcs
        } else {
            object$copula$pair_copulas <- pcs
        }
    }
    return(object)
}

#' @export
dim.vinecop_dist <- function(x) {
    ncol(x$matrix)
}<|MERGE_RESOLUTION|>--- conflicted
+++ resolved
@@ -69,10 +69,12 @@
 
 #' @rdname vinecop_methods
 #' @param n_mc number of samples used for quasi Monte Carlo integration.
+#' @importFrom assertthat is.count
 #' @export
 pvinecop <- function(u, vinecop, n_mc = 10^4, cores = 1) {
-    assert_that(inherits(vinecop, "vinecop_dist"), is.number(n_mc))
-    vinecop_cdf_cpp(if_vec_to_matrix(u), vinecop, n_mc, cores)
+    assert_that(inherits(vinecop, "vinecop_dist"), 
+                is.number(n_mc), is.count(cores))
+    vinecop_cdf_cpp(if_vec_to_matrix(u), vinecop, n_mc, cores, get_seeds())
 }
 
 #' @rdname vinecop_methods
@@ -85,25 +87,11 @@
 #' Generalized Halton sequence up to dimension 300 and the Generalized Sobol 
 #' sequence in higher dimensions (default `qrng = FALSE`).
 #' @export
-<<<<<<< HEAD
-rvinecop <- function(n, vinecop, U = NULL, qrng = FALSE) {
+rvinecop <- function(n, vinecop, U = NULL, qrng = FALSE, cores = 1) {
     assert_that(inherits(vinecop, "vinecop_dist"))
-    check_u_and_qrng(U, qrng)
-    
-    if (qrng) {
-        U <- vinecop_sim_cpp(vinecop, n, qrng)
-    } else {
-        d <- ncol(vinecop$matrix)
-        U <- prep_uniform_data(n, d, U)
-        U <- vinecop_inverse_rosenblatt_cpp(U, vinecop)
-    }
-=======
-rvinecop <- function(n, vinecop, U = NULL, cores = 1) {
-    assert_that(inherits(vinecop, "vinecop_dist"))
-    d <- ncol(vinecop$matrix)
-    U <- prep_uniform_data(n, d, U)
-    U <- vinecop_inverse_rosenblatt_cpp(U, vinecop, cores)
->>>>>>> 4bfdf680
+    check_u_and_qrng(U, qrng, n, ncol(vinecop$matrix))
+    
+    U <- vinecop_sim_cpp(vinecop, n, qrng, cores, get_seeds())
     if (!is.null(vinecop$names))
         colnames(U) <- vinecop$names
     
@@ -184,8 +172,8 @@
     newdata <- if_vec_to_matrix(newdata)
     switch(
         what,
-        "pdf" = vinecop_pdf_cpp(newdata, object),
-        "cdf" = vinecop_cdf_cpp(newdata, object, n_mc)
+        "pdf" = vinecop_pdf_cpp(newdata, object, cores),
+        "cdf" = vinecop_cdf_cpp(newdata, object, n_mc, cores, get_seeds())
     )
 }
 
@@ -202,7 +190,7 @@
     switch(
         what,
         "pdf" = vinecop_pdf_cpp(object$data, object, cores),
-        "cdf" = vinecop_cdf_cpp(object$data, object, n_mc, cores)
+        "cdf" = vinecop_cdf_cpp(object$data, object, n_mc, cores, get_seeds())
     )
 }
 
