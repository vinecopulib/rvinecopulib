--- conflicted
+++ resolved
@@ -26,11 +26,7 @@
         bb6,           ///< BB6 copula
         bb7,           ///< BB7 copula
         bb8,           ///< BB8 copula
-<<<<<<< HEAD
-        tll           ///< Transformation local-constant likelihood kernel estimator
-=======
         tll           ///< Transformation local likelihood kernel estimator
->>>>>>> 0ca132f0
     };
 
     std::string get_family_name(BicopFamily family);
