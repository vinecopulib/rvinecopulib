CXX_STD      = CXX11
PKG_CPPFLAGS = -I../inst/include @PKG_CFLAGS@
PKG_LIBS     = @PKG_LIBS@

SOURCES_CPP = ./bicop/abstract.cpp	  ./bicop/bb7.cpp      ./bicop/elliptical.cpp  ./bicop/gumbel.cpp  ./bicop/parametric.cpp \
              ./bicop/archimedean.cpp ./bicop/bb8.cpp      ./bicop/family.cpp      ./bicop/indep.cpp   ./bicop/student.cpp \
<<<<<<< HEAD
              ./bicop/bb1.cpp		  ./bicop/class.cpp    ./bicop/frank.cpp       ./bicop/joe.cpp	   ./bicop/tools_bicopselect.cpp  ./bicop/fit_controls.cpp  \
=======
              ./bicop/bb1.cpp		  ./bicop/class.cpp    ./bicop/frank.cpp       ./bicop/joe.cpp	   ./bicop/tools_select.cpp  ./bicop/fit_controls.cpp  \
>>>>>>> 0ca132f0
              ./bicop/bb6.cpp		  ./bicop/clayton.cpp  ./bicop/gaussian.cpp    ./bicop/kernel.cpp  ./bicop/tll.cpp \
              ./misc/tools_interpolation.cpp  ./misc/tools_eigen.cpp        ./misc/tools_optimization.cpp \
              ./misc/tools_integration.cpp  ./misc/tools_stats.cpp \
              ./vinecop/class.cpp  ./vinecop/rvine_matrix.cpp  ./vinecop/tools_select.cpp  ./vinecop/fit_controls.cpp  \
              ./RcppExports.cpp ./bicop_wrappers.cpp ./vinecop_wrappers.cpp
SOURCES_C   = ./misc/tools_c.c

OBJECTS = $(SOURCES_CPP:.cpp=.o) $(SOURCES_C:.c=.o)<|MERGE_RESOLUTION|>--- conflicted
+++ resolved
@@ -4,11 +4,7 @@
 
 SOURCES_CPP = ./bicop/abstract.cpp	  ./bicop/bb7.cpp      ./bicop/elliptical.cpp  ./bicop/gumbel.cpp  ./bicop/parametric.cpp \
               ./bicop/archimedean.cpp ./bicop/bb8.cpp      ./bicop/family.cpp      ./bicop/indep.cpp   ./bicop/student.cpp \
-<<<<<<< HEAD
-              ./bicop/bb1.cpp		  ./bicop/class.cpp    ./bicop/frank.cpp       ./bicop/joe.cpp	   ./bicop/tools_bicopselect.cpp  ./bicop/fit_controls.cpp  \
-=======
               ./bicop/bb1.cpp		  ./bicop/class.cpp    ./bicop/frank.cpp       ./bicop/joe.cpp	   ./bicop/tools_select.cpp  ./bicop/fit_controls.cpp  \
->>>>>>> 0ca132f0
               ./bicop/bb6.cpp		  ./bicop/clayton.cpp  ./bicop/gaussian.cpp    ./bicop/kernel.cpp  ./bicop/tll.cpp \
               ./misc/tools_interpolation.cpp  ./misc/tools_eigen.cpp        ./misc/tools_optimization.cpp \
               ./misc/tools_integration.cpp  ./misc/tools_stats.cpp \
