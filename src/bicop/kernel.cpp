--- conflicted
+++ resolved
@@ -64,11 +64,7 @@
         set_parameters(parameters);
         Eigen::Matrix<double, Eigen::Dynamic, 2> U = tools_stats::ghalton(1e3, 2);
         U.col(1) = hinv1(U);
-<<<<<<< HEAD
-        return tools_stats::pairwise_ktau(U);
-=======
         return tools_stats::pairwise_tau(U);
->>>>>>> 0ca132f0
     }
 
     double KernelBicop::calculate_npars()
