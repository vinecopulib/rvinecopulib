--- conflicted
+++ resolved
@@ -118,11 +118,7 @@
     }
 
     //! creates from a JSON file
-<<<<<<< HEAD
-    //! @filename the name of the JSON file to read (see to_ptree() for the
-=======
     //! @param filename the name of the JSON file to read (see to_ptree() for the
->>>>>>> 0ca132f0
     //! structure of the file).
     //! @param check_matrix whether to check if the `"matrix"` node represents
     //!      a valid R-vine matrix.
@@ -172,12 +168,6 @@
     //! a list of child nodes for the edges (`"pc1"`, `"pc2"`, etc).
     //! See Bicop::to_ptree() for the encoding of pair-copulas.
     //!
-<<<<<<< HEAD
-    //! @param check_matrix whether to check if the `"matrix"` node represents
-    //!      a valid R-vine matrix.
-    //!
-=======
->>>>>>> 0ca132f0
     //! @return the boost::property_tree::ptree object containing the copula.
     boost::property_tree::ptree Vinecop::to_ptree()
     {
