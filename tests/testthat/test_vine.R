context("Fitting 'vine' models")

set.seed(5)
u <- sapply(1:5, function(i) rnorm(30))
fit <- vine(u, copula_controls = list(family_set = "nonpar"), keep_data = TRUE)

test_that("returns proper 'vine' object", {
  expect_s3_class(fit, "vine")
  expect_s3_class(fit, "vine_dist")
  expect_identical(
    names(fit),
    c(
      "margins", "margins_controls", "copula",
      "copula_controls", "npars", "loglik", "data", "weights", "nobs", "names"
    )
  )
})

test_that("S3 generics work", {
  expect_equal(predict(fit, u), fitted(fit))
  expect_equal(
    predict(fit, u, what = "cdf"),
    fitted(fit, what = "cdf"),
    tolerance = 0.01
  )
  expect_error(predict(fit, u, what = "hfunc1"))
  expect_length(attr(logLik(fit), "df"), 1)
})

test_that("print/summary generics work", {
  expect_output(print(fit))
  s <- summary(fit)
  expect_is(s$margins, c("summary_df", "data.frame"))
  expect_is(s$copula, c("summary_df", "data.frame"))
})

test_that("discrete data work", {
  n <- 1e2
  x1 <- rnorm(n)
  x2 <- ordered(sample(5, n, TRUE), 1:5)
  x3 <- x1 + as.numeric(x2) + rnorm(n, sd = 0.5)

  my_data <- data.frame(x1, x2, x3)
  fit <- vine(my_data)
  sim <- rvine(n * 10, fit)
  expect_equal(sort(unique(sim[, 2])), 1:5)
})

test_that("truncation works", {
  fit_truncated <- truncate_model(fit, trunc_lvl = 1)
  expect_silent(dvine(u, fit_truncated))
  expect_silent(rvine(50, fit_truncated))

  fit_truncated <- vine(u, copula_controls = list(
    family_set = "nonpar",
    trunc_lvl = 1
  ))
  expect_silent(dvine(u, fit_truncated))
  expect_silent(rvine(50, fit_truncated))
})

test_that("margins_controls works", {
  fit_mult <- vine(u, margins_controls = list(mult = 2))
  expect_equal(
    sapply(fit_mult$margins, "[[", "bw"),
    2 / log(6) * sapply(fit$margins, "[[", "bw")
  )

  fit_xmin <- vine(abs(u), margins_controls = list(xmin = 0, deg = 1, mult = 1:5))
  expect_equal(sapply(fit_xmin$margins, "[[", "xmin"), rep(0, 5))
<<<<<<< HEAD
})

test_that("weights work", {
  w <- rexp(nrow(u))
  fit_weights <- vine(u, copula_controls = list(family_set = "nonpar"),
                     weights = w, keep_data = TRUE)
  expect_equal(fit_weights$weights, w)
  expect_false(identical(fit$margins[[1]], fit_weights$margins[[1]]))
=======
  expect_equal(sapply(fit_xmin$margins, "[[", "deg"), rep(1, 5))
>>>>>>> edabfce5
})<|MERGE_RESOLUTION|>--- conflicted
+++ resolved
@@ -68,7 +68,7 @@
 
   fit_xmin <- vine(abs(u), margins_controls = list(xmin = 0, deg = 1, mult = 1:5))
   expect_equal(sapply(fit_xmin$margins, "[[", "xmin"), rep(0, 5))
-<<<<<<< HEAD
+  expect_equal(sapply(fit_xmin$margins, "[[", "deg"), rep(1, 5))
 })
 
 test_that("weights work", {
@@ -77,7 +77,4 @@
                      weights = w, keep_data = TRUE)
   expect_equal(fit_weights$weights, w)
   expect_false(identical(fit$margins[[1]], fit_weights$margins[[1]]))
-=======
-  expect_equal(sapply(fit_xmin$margins, "[[", "deg"), rep(1, 5))
->>>>>>> edabfce5
 })